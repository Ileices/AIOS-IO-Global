--- conflicted
+++ resolved
@@ -55,63 +55,3 @@
     assert "cpu" in usage and "memory" in usage and "gpu" in usage
 
 
-<<<<<<< HEAD
-def test_cancel_all(tmp_path):
-    digest_file = tmp_path / "cancel.txt"
-    node = Node("n4", 1, digest_path=str(digest_file))
-    node.assign_task(Task("a", "R", lambda: None))
-    node.assign_task(Task("b", "R", lambda: None))
-    asyncio.run(node.cancel_all())
-    assert not node.tasks
-    assert node.task_states["a"] == "cancelled"
-    assert node.task_states["b"] == "cancelled"
-    entries = node.digest.read()
-    statuses = [e.get("status") for e in entries]
-    assert statuses.count("cancelled") == 2
-
-
-def test_restart_and_spike(tmp_path):
-    digest_file = tmp_path / "restart.txt"
-    node = Node("n5", 1, digest_path=str(digest_file))
-    t = Task("job", "R", lambda: None)
-    node.assign_task(t)
-    node.run_tasks()
-    asyncio.run(node.restart_task("job"))
-    # simulate resource spike
-    node.resource_usage = lambda: {"cpu": 95.0, "memory": 95.0, "gpu": 0.0}
-    node.run_tasks()
-    assert node.task_states["job"] == "completed"
-    entries = node.digest.read()
-    assert any(e.get("status") == "restarted" for e in entries)
-    assert any(e.get("event") == "resource_spike" for e in entries)
-=======
-def test_scheduler_weighted_priority(tmp_path):
-    backend = JSONFileBackend(tmp_path / "state.json")
-    sched = Scheduler(backend=backend)
-    low_weight = Task("t1", "R", lambda: None, priority=5, weight=1)
-    high_weight = Task("t2", "R", lambda: None, priority=5, weight=2)
-    sched.add_task(low_weight)
-    sched.add_task(high_weight)
-    assert sched.run_next("R") is high_weight
-
-
-def test_scheduler_serialization(tmp_path):
-    backend = JSONFileBackend(tmp_path / "state.json")
-    sched = Scheduler(backend=backend)
-    task = Task("persist", "R", lambda: None, priority=3, metadata={"x": 1})
-    sched.add_task(task)
-    sched.run_next("R")
-    data = json.loads((tmp_path / "state.json").read_text())
-    assert data["history"][0]["name"] == "persist"
-
-
-def test_cluster_schedule_with_resources():
-    cluster = Cluster("c2")
-    n1 = Node("n1", cpu_cores=2, gpu_cores=0, ram_gb=4)
-    n2 = Node("n2", cpu_cores=4, gpu_cores=1, ram_gb=8)
-    cluster.add_node(n1)
-    cluster.add_node(n2)
-    task = Task("gpu", "R", lambda: None, metadata={"resources": {"gpu": 1}})
-    cluster.schedule_task(task)
-    assert task in n2.tasks
->>>>>>> d17f60db
