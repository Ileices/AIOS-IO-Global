--- conflicted
+++ resolved
@@ -40,8 +40,8 @@
     node.run_tasks()
     entries = node.digest.read()
     assert entries[0]["node"] == "n2"
-<<<<<<< HEAD
     assert entries[0]["task"] == "work"
+
 
 
 def test_node_heartbeat_and_usage():
@@ -50,6 +50,3 @@
     assert node.is_alive()
     usage = node.resource_usage()
     assert "cpu" in usage and "memory" in usage
-=======
-    assert entries[0]["task"] == "work"
->>>>>>> fb4511dc
