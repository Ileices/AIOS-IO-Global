"""Simple command-line interface for AIOS IO."""

import argparse
import asyncio
import json

from .cluster import Cluster
from .digest_aggregator import DigestAggregator
from .node import Node
from .scheduler import Scheduler
from .task import Task
from .pulsenet import PulseNet


def build_parser() -> argparse.ArgumentParser:
    parser = argparse.ArgumentParser(description="AIOS IO Command Line")
    sub = parser.add_subparsers(dest="command", required=True)

    add = sub.add_parser("add-node", help="Add a node to the cluster")
    add.add_argument("cluster")
    add.add_argument("node_id")
    add.add_argument("cpu", type=int)
    add.add_argument("--gpu", type=int, default=0)
    add.add_argument("--ram", type=int, default=0)

    list_nodes = sub.add_parser("list-nodes", help="List cluster nodes")
    list_nodes.add_argument("cluster")

    remove = sub.add_parser("remove-node", help="Remove a node from the cluster")
    remove.add_argument("cluster")
    remove.add_argument("node_id")

    save = sub.add_parser("save-cluster", help="Save cluster configuration")
    save.add_argument("cluster")
    save.add_argument("path")

    load = sub.add_parser("load-cluster", help="Load cluster configuration")
    load.add_argument("path")

    demo = sub.add_parser("demo", help="Run a demo cycle")
    demo.add_argument("cluster")

    reg = sub.add_parser("register-peer", help="Register a PulseNet peer")
    reg.add_argument("name")
    reg.add_argument("host")
    reg.add_argument("port", type=int)
    reg.add_argument("--key", help="Shared key for authentication")

    set_key = sub.add_parser("set-key", help="Set shared key for a peer")
    set_key.add_argument("name")
    set_key.add_argument("key")

    peer_status = sub.add_parser("peer-status", help="List registered peers")

    start = sub.add_parser("start-server", help="Start a PulseNet server")
    start.add_argument("host")
    start.add_argument("port", type=int)

    send = sub.add_parser("send", help="Send a message to a peer")
    send.add_argument("name")
    send.add_argument("message")
    send.add_argument("--type", default="message")

    broadcast = sub.add_parser("broadcast", help="Send a message to all peers")
    broadcast.add_argument("message")
    broadcast.add_argument("--type", default="message")

    digest_cmd = sub.add_parser("show-digest", help="Show node digest logs")
    digest_cmd.add_argument("cluster")

    return parser


def main(argv=None) -> None:
    parser = build_parser()
    args = parser.parse_args(argv)

    pulsenet = PulseNet()

    if args.command == "register-peer":
        pulsenet.register_peer(args.name, args.host, args.port, key=args.key)
        print(f"Registered peer {args.name} at {args.host}:{args.port}")
        return
    elif args.command == "set-key":
        pulsenet.set_key(args.name, args.key)
        print(f"Updated key for peer {args.name}")
        return
    elif args.command == "peer-status":
        for name, info in pulsenet.peer_status().items():
            key_state = "yes" if info["has_key"] else "no"
            print(f"{name}: {info['host']}:{info['port']} key:{key_state}")
        return
    elif args.command == "start-server":
        async def handler(m: str) -> None:
            print(f"received: {m}")

        pulsenet.register_handler("message", handler)
        asyncio.run(pulsenet.start_server(args.host, args.port))
        return
    elif args.command == "send":
        asyncio.run(pulsenet.send(args.name, "message", args.message, msg_type=args.type))
        return
    elif args.command == "broadcast":
        asyncio.run(pulsenet.broadcast("message", args.message, msg_type=args.type))
        return

    if args.command == "load-cluster":
        cluster = Cluster.load(args.path)
    else:
        cluster = Cluster(args.cluster)

    if args.command == "add-node":
        node = Node(args.node_id, args.cpu, args.gpu, args.ram)
        cluster.add_node(node)
        print(f"Added {node.info()} to cluster {cluster.name}")
    elif args.command == "list-nodes":
        print("\n".join(cluster.list_nodes()))
    elif args.command == "remove-node":
        cluster.remove_node(args.node_id)
        print(f"Removed node {args.node_id} from {cluster.name}")
    elif args.command == "save-cluster":
        cluster.save(args.path)
        print(f"Saved cluster {cluster.name} to {args.path}")
    elif args.command == "load-cluster":
        print(f"Loaded cluster {cluster.name}")
    elif args.command == "demo":
        # create a small demo cluster
        cluster.add_node(Node("n1", 4))
        cluster.add_node(Node("n2", 2))
        scheduler = Scheduler()

        # demo tasks simply print their name
        scheduler.add_task(Task("collect", "R", lambda: print("collecting data")))
        scheduler.add_task(Task("train", "B", lambda: print("training model")))
        scheduler.add_task(Task("deploy", "Y", lambda: print("deploying service")))

        # schedule tasks onto nodes and run them
        for phase in ["R", "B", "Y"]:
            task = scheduler.run_next(phase)
            if isinstance(task, Task):
                cluster.schedule_task(task)
        cluster.run_all()
    elif args.command == "show-digest":
        # merge node logs into a cluster-level digest
        aggregator = DigestAggregator()
        node_paths = [n.digest.path for n in cluster.nodes.values()]
        aggregator.merge(node_paths)

        entries = []
        if aggregator.cluster_log.exists():
            lines = aggregator.cluster_log.read_text(encoding="utf-8").splitlines()
            entries = [json.loads(line) for line in lines if line]

        per_node: dict[str, list] = {}
        for entry in entries:
            node_id = entry.get("node", "unknown")
            per_node.setdefault(node_id, []).append(entry)

        print("Summary:")
        for node_id, node_entries in per_node.items():
            print(f"{node_id}: {len(node_entries)} entries")

        print("\nDetails:")
        for node_id, node_entries in per_node.items():
            print(f"== {node_id} ==")
            for entry in node_entries:
                ts = entry.get("timestamp")
<<<<<<< HEAD
                task_name = entry.get("task")
                print(f"{ts}: {task_name}")
=======
                task = entry.get("task")
                status = entry.get("status")
                suffix = f" ({status})" if status else ""
                print(f"{ts}: {task}{suffix}")
>>>>>>> 822d6a01


if __name__ == "__main__":
    main()<|MERGE_RESOLUTION|>--- conflicted
+++ resolved
@@ -165,15 +165,7 @@
             print(f"== {node_id} ==")
             for entry in node_entries:
                 ts = entry.get("timestamp")
-<<<<<<< HEAD
-                task_name = entry.get("task")
-                print(f"{ts}: {task_name}")
-=======
-                task = entry.get("task")
-                status = entry.get("status")
-                suffix = f" ({status})" if status else ""
-                print(f"{ts}: {task}{suffix}")
->>>>>>> 822d6a01
+
 
 
 if __name__ == "__main__":
