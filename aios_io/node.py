"""Basic node representation for AIOS IO."""

from dataclasses import dataclass, field
from typing import Any, Dict, List
import asyncio
import os
import subprocess
import time

from .task import Task
from .digest import Digest


@dataclass
class Node:
    """Represents a compute node in the system."""

    node_id: str
    cpu_cores: int
    gpu_cores: int = 0
    ram_gb: int = 0
    metadata: Dict[str, str] = field(default_factory=dict)
    tasks: List[Task] = field(default_factory=list)
    task_states: Dict[str, str] = field(default_factory=dict)
    task_history: Dict[str, Task] = field(default_factory=dict)
    digest_path: str | None = None
    digest: Digest = field(init=False)
    heartbeat_interval: float = 5.0
    last_heartbeat: float = field(init=False, default_factory=time.time)

    def __post_init__(self) -> None:
        path = self.digest_path or f"digest_{self.node_id}.log"
        self.digest = Digest(path)

    def info(self) -> str:
        return (
            f"Node {self.node_id}: CPU={self.cpu_cores} cores, "
            f"GPU={self.gpu_cores} cores, RAM={self.ram_gb}GB"
        )

    def assign_task(self, task: Task) -> None:
        """Assign a task to this node."""
        self.tasks.append(task)
        self.task_states[task.name] = "pending"

    def run_tasks(self) -> None:
        """Execute and clear all assigned tasks."""
        for task in list(self.tasks):
            self.task_states[task.name] = "running"
            task.run()
            self.task_states[task.name] = "completed"
            self.task_history[task.name] = task

            usage = self.resource_usage()
            entry = {
                "node": self.node_id,
                "task": task.name,
                "timestamp": time.time(),
                "resource": usage,
            }
            self.digest.log(entry)
            self.heartbeat()

            if any(usage.get(k, 0) > 90 for k in ("cpu", "memory", "gpu")):
                self.digest.log(
                    {
                        "node": self.node_id,
                        "timestamp": time.time(),
                        "event": "resource_spike",
                        "usage": usage,
                    }
                )

            self.digest.log(
                {"node": self.node_id, "task": task.name, "timestamp": time.time()}
            )

        self.tasks.clear()

    def cancel_task(self, name: str) -> bool:
        """Cancel a pending task by name."""
        for task in list(self.tasks):
            if task.name == name:
                self.tasks.remove(task)
                self.task_states[task.name] = "cancelled"
                self.digest.log(
                    {
                        "node": self.node_id,
                        "task": name,
                        "timestamp": time.time(),
                        "status": "cancelled",
                    }
                )
                return True
        return False

    async def cancel_all(self) -> None:
        """Cancel all pending tasks asynchronously."""

        for task in list(self.tasks):
            self.tasks.remove(task)
            self.task_states[task.name] = "cancelled"
            self.digest.log(
                {
                    "node": self.node_id,
                    "task": task.name,
                    "timestamp": time.time(),
                    "status": "cancelled",
                }
            )
            await asyncio.sleep(0)

    async def restart_task(self, name: str) -> bool:
        """Requeue a previously executed task by name."""

        task = self.task_history.get(name)
        if not task:
            return False
        self.tasks.append(task)
        self.task_states[name] = "restarted"
        self.digest.log(
            {
                "node": self.node_id,
                "task": name,
                "timestamp": time.time(),
                "status": "restarted",
            }
        )
        await asyncio.sleep(0)
        return True

    def heartbeat(self) -> None:
        """Record a heartbeat timestamp."""
        self.last_heartbeat = time.time()

    def is_alive(self, timeout: float | None = None) -> bool:
        """Determine if the node is alive based on last heartbeat."""
        timeout = timeout or self.heartbeat_interval * 2
        return (time.time() - self.last_heartbeat) <= timeout

    def resource_usage(self) -> Dict[str, float]:
        """Estimate current CPU, GPU, and memory usage as percentages."""
        load1, _, _ = os.getloadavg()
        cpu_count = os.cpu_count() or 1
        cpu = (load1 / cpu_count) * 100
        meminfo = self._meminfo()
        mem_total = meminfo.get("MemTotal", 1)
        mem_available = meminfo.get("MemAvailable", meminfo.get("MemFree", 0))
        mem = 100.0 - (mem_available / mem_total * 100.0)
<<<<<<< HEAD
        gpu = self._gpu_usage()
        return {
            "cpu": round(cpu, 2),
            "memory": round(mem, 2),
            "gpu": round(gpu, 2),
        }
=======
        gpu = 0.0  # Placeholder: real GPU metrics require vendor-specific APIs
        return {"cpu": round(cpu, 2), "gpu": gpu, "memory": round(mem, 2)}
>>>>>>> d17f60db

    @staticmethod
    def _meminfo() -> Dict[str, int]:
        info: Dict[str, int] = {}
        try:
            with open("/proc/meminfo") as fh:
                for line in fh:
                    key, val = line.split(":", 1)
                    info[key] = int(val.strip().split()[0])
        except FileNotFoundError:
            pass
        return info

    @staticmethod
    def _gpu_usage() -> float:
        try:
            output = subprocess.check_output(
                [
                    "nvidia-smi",
                    "--query-gpu=utilization.gpu",
                    "--format=csv,noheader,nounits",
                ],
                encoding="utf-8",
            )
            values = [float(v) for v in output.strip().splitlines() if v.strip()]
            if values:
                return sum(values) / len(values)
        except (FileNotFoundError, subprocess.CalledProcessError):
            pass
        return 0.0

    # New functionality for persistence
    def to_dict(self) -> Dict[str, Any]:
        """Serialize node information to a dictionary."""
        return {
            "node_id": self.node_id,
            "cpu_cores": self.cpu_cores,
            "gpu_cores": self.gpu_cores,
            "ram_gb": self.ram_gb,
            "metadata": self.metadata,
            "digest_path": str(self.digest.path),
        }

    @classmethod
    def from_dict(cls, data: Dict[str, Any]) -> "Node":
        """Create a Node from a dictionary."""
        return cls(
            data["node_id"],
            data.get("cpu_cores", 0),
            data.get("gpu_cores", 0),
            data.get("ram_gb", 0),
            data.get("metadata", {}),
            data.get("digest_path"),
        )<|MERGE_RESOLUTION|>--- conflicted
+++ resolved
@@ -147,17 +147,6 @@
         mem_total = meminfo.get("MemTotal", 1)
         mem_available = meminfo.get("MemAvailable", meminfo.get("MemFree", 0))
         mem = 100.0 - (mem_available / mem_total * 100.0)
-<<<<<<< HEAD
-        gpu = self._gpu_usage()
-        return {
-            "cpu": round(cpu, 2),
-            "memory": round(mem, 2),
-            "gpu": round(gpu, 2),
-        }
-=======
-        gpu = 0.0  # Placeholder: real GPU metrics require vendor-specific APIs
-        return {"cpu": round(cpu, 2), "gpu": gpu, "memory": round(mem, 2)}
->>>>>>> d17f60db
 
     @staticmethod
     def _meminfo() -> Dict[str, int]:
