"""Basic node representation for AIOS IO."""

from dataclasses import dataclass, field
from typing import Any, Dict, List
import os
import time

from .task import Task
from .digest import Digest


@dataclass
class Node:
    """Represents a compute node in the system."""

    node_id: str
    cpu_cores: int
    gpu_cores: int = 0
    ram_gb: int = 0
    metadata: Dict[str, str] = field(default_factory=dict)
    tasks: List[Task] = field(default_factory=list)
    digest_path: str | None = None
    digest: Digest = field(init=False)
    heartbeat_interval: float = 5.0
    last_heartbeat: float = field(init=False, default_factory=time.time)

    def __post_init__(self) -> None:
        path = self.digest_path or f"digest_{self.node_id}.log"
        self.digest = Digest(path)

    def info(self) -> str:
        return (
            f"Node {self.node_id}: CPU={self.cpu_cores} cores, "
            f"GPU={self.gpu_cores} cores, RAM={self.ram_gb}GB"
        )

    def assign_task(self, task: Task) -> None:
        """Assign a task to this node."""
        self.tasks.append(task)

    def run_tasks(self) -> None:
        """Execute and clear all assigned tasks."""
        for task in list(self.tasks):
            task.run()
<<<<<<< HEAD
=======

>>>>>>> cb041946
            entry = {
                "node": self.node_id,
                "task": task.name,
                "timestamp": time.time(),
                "resource": self.resource_usage(),
            }
            self.digest.log(entry)
            self.heartbeat()
<<<<<<< HEAD
=======

            self.digest.log(
                {"node": self.node_id, "task": task.name, "timestamp": time.time()}
            )

>>>>>>> cb041946
        self.tasks.clear()

    def cancel_task(self, name: str) -> bool:
        """Cancel a pending task by name."""
        for task in list(self.tasks):
            if task.name == name:
                self.tasks.remove(task)
                self.digest.log(
                    {
                        "node": self.node_id,
                        "task": name,
                        "timestamp": time.time(),
                        "status": "cancelled",
                    }
                )
                return True
        return False

    def heartbeat(self) -> None:
        """Record a heartbeat timestamp."""
        self.last_heartbeat = time.time()

    def is_alive(self, timeout: float | None = None) -> bool:
        """Determine if the node is alive based on last heartbeat."""
        timeout = timeout or self.heartbeat_interval * 2
        return (time.time() - self.last_heartbeat) <= timeout

    def resource_usage(self) -> Dict[str, float]:
        """Estimate current CPU and memory usage as percentages."""
        load1, _, _ = os.getloadavg()
        cpu_count = os.cpu_count() or 1
        cpu = (load1 / cpu_count) * 100
        meminfo = self._meminfo()
        mem_total = meminfo.get("MemTotal", 1)
        mem_available = meminfo.get("MemAvailable", meminfo.get("MemFree", 0))
        mem = 100.0 - (mem_available / mem_total * 100.0)
        return {"cpu": round(cpu, 2), "memory": round(mem, 2)}

    @staticmethod
    def _meminfo() -> Dict[str, int]:
        info: Dict[str, int] = {}
        try:
            with open("/proc/meminfo") as fh:
                for line in fh:
                    key, val = line.split(":", 1)
                    info[key] = int(val.strip().split()[0])
        except FileNotFoundError:
            pass
        return info

    # New functionality for persistence
    def to_dict(self) -> Dict[str, Any]:
        """Serialize node information to a dictionary."""
        return {
            "node_id": self.node_id,
            "cpu_cores": self.cpu_cores,
            "gpu_cores": self.gpu_cores,
            "ram_gb": self.ram_gb,
            "metadata": self.metadata,
            "digest_path": str(self.digest.path),
        }

    @classmethod
    def from_dict(cls, data: Dict[str, Any]) -> "Node":
        """Create a Node from a dictionary."""
        return cls(
            data["node_id"],
            data.get("cpu_cores", 0),
            data.get("gpu_cores", 0),
            data.get("ram_gb", 0),
            data.get("metadata", {}),
            data.get("digest_path"),
        )<|MERGE_RESOLUTION|>--- conflicted
+++ resolved
@@ -42,10 +42,7 @@
         """Execute and clear all assigned tasks."""
         for task in list(self.tasks):
             task.run()
-<<<<<<< HEAD
-=======
 
->>>>>>> cb041946
             entry = {
                 "node": self.node_id,
                 "task": task.name,
@@ -54,15 +51,8 @@
             }
             self.digest.log(entry)
             self.heartbeat()
-<<<<<<< HEAD
-=======
 
-            self.digest.log(
-                {"node": self.node_id, "task": task.name, "timestamp": time.time()}
-            )
-
->>>>>>> cb041946
-        self.tasks.clear()
+            self.tasks.clear()
 
     def cancel_task(self, name: str) -> bool:
         """Cancel a pending task by name."""
