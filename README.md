--- conflicted
+++ resolved
@@ -12,10 +12,6 @@
 - Toy RBY color encoder for data
 - Task scheduling demo showing R/B/Y phases
 - Experimental machine-learning algorithms under `aios_io.ml`
-<<<<<<< HEAD
-- Nodes track CPU and memory usage with heartbeat monitoring
-=======
->>>>>>> fb4511dc
 
 ## Usage
 
